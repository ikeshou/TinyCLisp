--- conflicted
+++ resolved
@@ -1,7 +1,6 @@
 <!-- ctrl+shift+v to see preview,  ctrl+shift+i to arrange tables in VS Code-->
 
 # TinyCLisp
-<<<<<<< HEAD
 hand-made small subset of Common Lisp processor written in Python3
 
 
@@ -106,6 +105,3 @@
 - you cannot use complex literal such as `#c(1, 2)`
 - 'non-nil terminated cons' is not supported...! :[
 - user-defined macro system has not yet been implemented.
-=======
-hand-made (small subset of) Common Lisp processor written in Python3
->>>>>>> 6b8b4d7a
